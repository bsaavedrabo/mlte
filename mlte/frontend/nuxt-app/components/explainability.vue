<template>
  <br />
  <!-- API call -->
  <div class="chatgptcall">
    <p>
      Explainability refers to the ability to describe the decisions of a machine learning model in a way that is understandable to the end users.
      <span class="AIgeneratedtext">{{ response }} </span>
    </p>
  </div>
  <br />

<!-- Table-->
          <div v-for="(field, fieldIndex) in dataItem.fields" :key="fieldIndex">
            <h3 class="no-margin-sub-header">
             <b>Stakeholder or Recipient {{ fieldIndex + 1 }} </b> 
             <InfoIcon>
                      Field type, e.g., number, string, Boolean, data, image,
                      audio. 
                      <br/>
                    </InfoIcon>
            </h3>

            <!-- 1) Stakeholders List -->
  <USelect
    placeholder="Select an option..."
    icon="i-heroicons-magnifying-glass-20-solid"
    v-model="stakeholder"
    :options="stakeholder_list"
  />
  <!-- Conditionally show input field for 'Other' -->
  <br />
  <div v-if="showOtherInput">
    <label for="otherInput"><b>*Specify Other Stakeholder</b> </label>
    <UInput v-model="OtherStakeholder" style="width: 300px;" />
    <br />
  </div>

  <!-- 2) Purpose -->
  <label><b>Purpose of the Explanations</b></label>
  <InfoIcon>
                      Field type, e.g., number, string, Boolean, data, image,
                      audio.
                    </InfoIcon>
  <USelect
    placeholder="Select an option..."
    icon="i-heroicons-magnifying-glass-20-solid"
    v-model="purpose"
    :options="purpose_list"
  />

<<<<<<< HEAD
<!-- -->
=======
  <br/>
  <label><b>Explainability Expectations</b></label>

  <UInput v-model="language_expectations" />

  <br/>
  <label><b>Test Plan</b></label>

  <UInput v-model="test_plan" />

                 <DeleteButton
              class="margin-button"
              @click="deleteField(dataItemIndex, fieldIndex)"
            >
              Delete Stakeholder
            </DeleteButton>
            <hr />
          </div>

          <AddButton class="margin-button" @click="addField(dataItemIndex)">
            Add Stakeholder
          </AddButton>
        

>>>>>>> 89e40e38


</template>

<script lang="ts">
import { ref, onMounted, computed, watch } from 'vue';
import { openai } from '~/composables/openai';

export default {
  name: 'InferenceLatencyForm',
  props: {
    MLTask: { required: true },
    usageContext: { required: true },
  },
  setup(props) {
    const response = ref('');
    const stakeholder = ref('');
    const stakeholder_list = ref([]);
    const purpose = ref([]);
    const purpose_list = ref([]);
    const OtherStakeholder = ref('');
    const showOtherInput = ref(false);

    const handleSelection = () => {
      showOtherInput.value = stakeholder.value === 'stakeholder_other';
    };

    watch(stakeholder, handleSelection);

    // Table Headers and Rows
    const dataModalHeaders = ref([
      { text: 'Field Name', value: 'name' },
      { text: 'Description', value: 'description' },
      { text: 'Type', value: 'type' },
      { text: 'Expected Values', value: 'expected_values' },
      { text: 'Missing Values', value: 'missing_values' },
      { text: 'Special Values', value: 'special_values' },
    ]);

    const dataModalRows = ref([]);

    // Data Schema Structure
    const dataItem = ref({
      fields: [
        {
          name: '',
          description: '',
          type: '',
          expected_values: '',
          missing_values: '',
          special_values: '',
        },
      ],
    });

    // Add Field Functionality
    const addField = () => {
      dataItem.value.fields.push({
        name: '',
        description: '',
        type: '',
        expected_values: '',
        missing_values: '',
        special_values: '',
      });
    };

    // Delete Field Functionality
    function deleteField(fieldIndex) {
      if (confirm("Are you sure you want to delete this field?")) {
      dataItem.value.fields.splice(fieldIndex, 1);
      }
      }

    const getChatResponse = async () => {
      const { chat } = openai();
      try {
        const messages = [
          {
            role: 'system',
            content: 'You are a specialized data scientist with knowledge in both software engineering and data science. Offer thoughtful insights.',
          },
          {
            role: 'user',
            content: `Write a concise sentence explaining a potential consequence of neglecting proper explainability in the context of ${props.MLTask} and ${props.usageContext} for a non-technical stakeholder of the product.`,
          },
        ];
        const chatResponse = await chat(messages, 'gpt-3.5-turbo');
        response.value = chatResponse.split('\n\n')[0];
      } catch (error) {
        console.error('Error fetching chat response:', error);
      }
    };

    const GetStakeholders = async () => {
      const { chat } = openai();
      try {
        const messages = [
          {
            role: 'system',
            content: 'You are a product manager with experience in managing AI products.',
          },
          {
            role: 'user',
            content: `Provide a list of specific potential technical and non-technical stakeholders for a ${props.MLTask} model and the context use is ${props.usageContext}. Provide an unnumbered list of stakeholders without any explanations`,
          },
        ];

        const chatStakeholders = await chat(messages, 'gpt-3.5-turbo');
        const stakeholdersArray = chatStakeholders
          .split('\n')
          .filter(stakeholder => stakeholder.trim() !== '')
          .map((stakeholder, index) => ({
            label: stakeholder.replace(/^-/, '').trim(),
            value: `stakeholder_${index}`,
          }));

        stakeholder_list.value = stakeholdersArray;
        stakeholder_list.value.push({ label: 'Other', value: 'stakeholder_other' });
      } catch (error) {
        console.error('Error fetching chat response for stakeholders:', error);
      }
    };

    const GetPurpose = async () => {
      const { chat } = openai();
      try {
        const messages = [
          {
            role: 'system',
            content: 'You are a product manager with experience in managing AI products.',
          },
          {
            role: 'user',
            content: `Generate purposes for explainability in the context of ${props.MLTask} and ${props.usageContext}.`,
          },
        ];

        const chatPurpose = await chat(messages, 'gpt-3.5-turbo');
        const PurposeArray = chatPurpose
          .split('\n')
          .filter(purpose => purpose.trim() !== '')
          .map((purpose, index) => ({
            label: purpose.replace(/^-/, '').trim(),
            value: `purpose_${index}`,
          }));

        purpose_list.value = PurposeArray;
        purpose_list.value.push({ label: 'Other', value: 'purpose_other' });
      } catch (error) {
        console.error('Error fetching chat response for purpose:', error);
      }
    };

    onMounted(() => {
      getChatResponse();
      GetStakeholders();
      GetPurpose();
    });

    return {
      response,
      stakeholder,
      stakeholder_list,
      purpose,
      purpose_list,
      showOtherInput,
      OtherStakeholder,
      dataModalHeaders,
      dataModalRows,
      dataItem,
      addField,
      deleteField,
    };
  },
};
</script>


<style scoped>
.AIgeneratedtext {
  background-color: #efe8c7;
}
</style><|MERGE_RESOLUTION|>--- conflicted
+++ resolved
@@ -48,9 +48,6 @@
     :options="purpose_list"
   />
 
-<<<<<<< HEAD
-<!-- -->
-=======
   <br/>
   <label><b>Explainability Expectations</b></label>
 
@@ -75,7 +72,6 @@
           </AddButton>
         
 
->>>>>>> 89e40e38
 
 
 </template>
