<template>
  <NuxtLayout name="base-layout">
    <template #sidebar>
      <div style="padding-top: 115px">
        Namespaces
        <hr />
        <div v-for="namespaceName in namespaceOptions" :key="namespaceName">
          <SidebarItem
            @select="selectNamespace(namespaceName)"
            @delete="deleteNamespace(namespaceName)"
          >
            {{ namespaceName }}
          </SidebarItem>
        </div>

        <AddButton v-if="!newNamespaceFlag" @click="newNamespaceFlag = true" />
        <UsaTextInput
          v-if="newNamespaceFlag"
          v-model="newNamespaceInput"
          @keyup.enter="addNamespace(newNamespaceInput)"
          @keyup.escape="newNamespaceFlag = false"
        />
      </div>
    </template>

    <UsaBreadcrumb :items="path" />

    <h1>{{ selectedNamespace }}</h1>
    <hr />

    <div style="display: flex">
      <div class="split-div">
        <b>Model(s)</b>
        <div class="scrollable-div">
          <div v-for="entry in modelOptions" :key="entry.model">
            <ScrollableListItem
              :selected="entry.selected"
              @update="updateSelectedModels(entry)"
              @delete="deleteModel(entry)"
            >
              {{ entry.model }}
            </ScrollableListItem>
          </div>
        </div>
        <br />
      </div>

      <div class="split-div">
        <b>Version(s)</b>
        <div class="scrollable-div">
          <div v-for="entry in versionOptions" :key="entry.version">
            <ScrollableListItem
              :selected="entry.selected"
              @update="updateSelectedVersions(entry)"
              @delete="deleteVersion(entry)"
            >
              {{ entry.model }} - {{ entry.version }}
            </ScrollableListItem>
          </div>
        </div>
        <br />
      </div>

      <div>
        <!-- Placeholder for when the search functionality is implemented
        <label class="usa-label" style="margin-top: 0px;">Search</label>
        <UsaTextInput v-model="searchInput" style="width: 100%;"/> -->
      </div>
    </div>

    <UsaAccordion multiselectable bordered>
      <UsaAccordionItem label="Negotiation Cards">
        <div class="scrollable-table-div">
          <p>
            A negotiation card is a document with a series of discussion points
            to be documented during a negotiation between all project
            stakeholders at the project's outset. It is then used as a reference
            throughout development and is updated at prescribed negotiation
            points.
          </p>
          <UsaTable
            :headers="cardSpecReportHeaders"
            :rows="negotiationCards"
            borderless
            class="table"
          />
          <!-- TODO : This will have to be more info than the namespace. Probably model version -->
          <NuxtLink
            :to="{
              path: 'negotiation-card',
              query: { namespace: selectedNamespace },
            }"
          >
            <UsaButton class="primary-button" style="float: right">
              Start new negotiation card
            </UsaButton>
          </NuxtLink>
        </div>
      </UsaAccordionItem>

      <UsaAccordionItem label="Reports">
        <div class="scrollable-table-div">
          <p>
            A report is a human and machine-readable summary of all knowledge
            gained about a model during the MLTE process.
          </p>
          <UsaTable
            :headers="cardSpecReportHeaders"
            :rows="reports"
            borderless
            class="table"
          />
        </div>
      </UsaAccordionItem>

      <UsaAccordionItem label="Specifications">
        <div class="scrollable-table-div">
          <p>
            A specification (spec) defines the model requirements that must be
            satisfied to ensure successful integration with the target system.
          </p>
<<<<<<< HEAD
          <UsaTable
            :headers="cardSpecReportHeaders"
            :rows="specifications"
            borderless 
            class="table"
          />
=======
          <UsaTable :headers="cardSpecReportHeaders" borderless class="table" />
          <NuxtLink
            :to="{
              path: 'report',
              query: { namespace: selectedNamespace },
            }"
          >
            <UsaButton class="primary-button" style="float: right">
              Start new report
            </UsaButton>
          </NuxtLink>
>>>>>>> 9dd63525
        </div>
      </UsaAccordionItem>

      <UsaAccordionItem label="Validated Specification">
        <div class="scrollable-table-div">
          <p>
            Validated Specification are produced by combining a specification with its
            corresponding results; this artifact communicates how well a model
            performed against all of its requirements.
          </p>
          <UsaTable
            :headers="validatedSpecHeaders"
            :rows="validatedSpecs"
            borderless
            class="table"
          />
        </div>
      </UsaAccordionItem>

      <!-- <UsaAccordionItem label="Results">
        <div class="scrollable-table-div">
          <p>
            Results encode whether or not the values generated during evidence
            collection pass their corresponding validation threshold. They are
            produced by feeding values through the relevant condition callbacks
            provided in the MLTE specification.
          </p>
          <UsaTable :headers="resultsHeaders" borderless class="table" />
        </div>
      </UsaAccordionItem> -->

      <UsaAccordionItem label="Values">
        <div class="scrollable-table-div">
          <p>
            Values are the atomic unit of model evaluation in MLTE. A value is
            any artifact produced by a MLTE measurement for the purposes of
            model evaluation.
          </p>
          <UsaTable
            :headers="valuesHeaders"
            :rows="values"
            borderless
            class="table"
          />
        </div>
      </UsaAccordionItem>
    </UsaAccordion>
  </NuxtLayout>
</template>

<script setup lang="ts">
const path = ref([
  {
    href: "/",
    text: "Artifact Store",
  },
]);

const { data: namespaceOptions } = await useFetch<string[]>(
  "http://localhost:8080/api/namespace",
  { method: "GET" },
);
const selectedNamespace = ref("");
if (namespaceOptions.value !== null && namespaceOptions.value.length > 0) {
  selectNamespace(namespaceOptions.value[0]);
}
const newNamespaceFlag = ref(false);
const newNamespaceInput = ref("");

const modelOptions = ref<{ model: string; selected: boolean }[]>([]);
const versionOptions = ref<
  { model: string; version: string; selected: boolean }[]
>([]);
// const searchInput = ref("");

const cardSpecReportHeaders = ref([
  { id: "id", label: "ID", sortable: true },
  { id: "timestamp", label: "Timestamp", sortable: true },
]);

const validatedSpecHeaders = ref([
  { id: "id", label: "ID", sortable: true },
  { id: "specid", label: "SpecID", sortable: true },
  { id: "timestamp", label: "Timestamp", sortable: true },
]);

// const resultsHeaders = ref([
//   { id: "id", label: "ID", sortable: true },
//   { id: "value", label: "value", sortable: true },
//   { id: "condition", label: "Condition", sortable: true },
//   { id: "outcome", label: "Outcome", sortable: true },
//   { id: "Date", label: "Date", sortable: true },
// ]);

const valuesHeaders = ref([
  { id: "id", label: "ID", sortable: true },
  { id: "measurement", label: "Measurement", sortable: true },
  { id: "type", label: "Type", sortable: true },
  { id: "timestamp", label: "Timestamp", sortable: true },
]);

const negotiationCards = ref<
  { id: string; timestamp: string; model: string; version: string }[]
>([]);
const specifications = ref<
  { id: string; timestamp: string, model: string, version: string }[]
>([]);
const reports = ref<
  { id: string; timestamp: string; model: string; version: string }[]
>([]);
const validatedSpecs = ref<
  { id: string; specid: string; timestamp: string, model: string, version: string }[]
>([]);
const values = ref<
  { id: string; measurement: string; type: string; timestamp: string, model: string, version: string }[]
>([]);

async function selectNamespace(namespace: string) {
  await useFetch(
    "http://localhost:8080/api/namespace/" + namespace + "/model",
    {
      retry: 0,
      method: "GET",
      onRequestError() {
        requestErrorAlert();
      },
      onResponse({ response }) {
        if (selectedNamespace.value !== namespace) {
          selectedNamespace.value = namespace;
          modelOptions.value = [];
          versionOptions.value = [];
        }

        response._data.forEach((modelName: string) => {
          if (!modelOptions.value.some((item) => item.model === modelName)) {
            modelOptions.value.push({ model: modelName, selected: false });
          }
        });

        modelOptions.value.sort((a, b) => a.model.localeCompare(b.model));
      },
      onResponseError() {
        responseErrorAlert();
      },
    },
  );
}

async function addNamespace(namespace: string) {
  if (namespace !== "") {
    const { error } = await useFetch("http://localhost:8080/api/namespace", {
      retry: 0,
      method: "POST",
      body: {
        identifier: namespace,
      },
      onRequestError() {
        requestErrorAlert();
      },
      onResponseError() {
        responseErrorAlert();
      },
    });

    if (error.value === null) {
      await useFetch("http://localhost:8080/api/namespace", {
        method: "GET",
        onRequestError() {
          requestErrorAlert();
        },
        onResponse({ response }) {
          namespaceOptions.value =
            response._data !== null ? response._data : [];
          newNamespaceFlag.value = false;
          newNamespaceInput.value = "";
        },
        onResponseError() {
          responseErrorAlert();
        },
      });
    }
  }
}

async function deleteNamespace(namespace: string) {
  if (
    confirm("Are you sure you want to delete the namespace: " + namespace + "?")
  ) {
    const { error } = await useFetch(
      "http://localhost:8080/api/namespace/" + namespace,
      {
        retry: 0,
        method: "DELETE",
        onRequestError() {
          requestErrorAlert();
        },
        onResponseError() {
          responseErrorAlert();
        },
      },
    );

    if (error.value === null) {
      await useFetch("http://localhost:8080/api/namespace", {
        retry: 0,
        method: "GET",
        onRequestError() {
          requestErrorAlert();
        },
        onResponse({ response }) {
          namespaceOptions.value =
            response._data !== null ? response._data : [];
        },
        onResponseError() {
          responseErrorAlert();
        },
      });
    }
  }

  // Reselecting the top listed namespace if the one that was selected is the one that is being deleted
  if (selectedNamespace.value === namespace) {
    selectedNamespace.value =
      namespaceOptions.value !== null ? namespaceOptions.value[0] : "";
    if (selectedNamespace.value !== "") {
      selectNamespace(selectedNamespace.value);
    }
  }
}

async function updateSelectedModels(entry: {
  model: string;
  selected: boolean;
}) {
  // TODO : Ideally this would be handled with the prop of the component
  entry.selected = !entry.selected;

  if (entry.selected) {
    await useFetch(
      "http://localhost:8080/api/namespace/" +
        selectedNamespace.value +
        "/model/" +
        entry.model +
        "/version",
      {
        retry: 0,
        method: "GET",
        onRequestError() {
          requestErrorAlert();
        },
        onResponse({ response }) {
          if (response._data) {
            response._data.forEach((version: string) => {
              versionOptions.value.push({
                model: entry.model,
                version,
                selected: false,
              });
            });
          }
        },
        onResponseError() {
          responseErrorAlert();
        },
      },
    );
  } else {
    versionOptions.value = versionOptions.value.filter(function (versionItem: {
      model: string;
      version: string;
    }) {
      return versionItem.model !== entry.model;
    });
  }

  versionOptions.value.sort(function (
    a: { model: string; version: string },
    b: { model: string; version: string },
  ) {
    if (a.model < b.model) {
      return -1;
    } else if (a.model > b.model) {
      return 1;
    } else if (a.model === b.model) {
      if (a.version < b.version) {
        return -1;
      } else {
        return 1;
      }
    }
    return 0;
  });
}

async function deleteModel(entry: { model: string; selected: boolean }) {
  if (
    confirm("Are you sure you want to delete the model: " + entry.model + "?")
  ) {
    await useFetch(
      "http://localhost:8080/api/namespace/" +
        selectedNamespace.value +
        "/model/" +
        entry.model,
      {
        retry: 0,
        method: "DELETE",
        onRequestError() {
          requestErrorAlert();
        },
        onResponse() {
          const index = modelOptions.value.indexOf(entry);
          modelOptions.value.splice(index, 1);
          updateSelectedModels(entry);
        },
        onResponseError() {
          responseErrorAlert();
        },
      },
    );
  }
}

async function updateSelectedVersions(entry: {
  model: string;
  version: string;
  selected: boolean;
}) {
  // TODO : Ideally this would be handled with the prop of the component
  entry.selected = !entry.selected;

  // TODO : Post this to backend and get updated data
  if (entry.selected) {
    await useFetch(
      "http://localhost:8080/api/namespace/" +
        selectedNamespace.value +
        "/model/" +
        entry.model +
        "/version/" +
        entry.version +
        "/artifact",
      {
        retry: 0,
        method: "GET",
        onRequestError() {
          requestErrorAlert();
        },
        onResponse({ response }) {
          if (response._data) {
            addSelectedArtifacts(entry.model, entry.version, response._data);
          }
        },
        onResponseError() {
          responseErrorAlert();
        },
      },
    );
  }
  else{
    clearDeselectedArtifacts(entry.model, entry.version);
  }
}

async function deleteVersion(entry: {
  model: string;
  version: string;
  selected: boolean;
}) {
  if (
    confirm(
      "Are you sure you want to delete the version: " +
        entry.model +
        " - " +
        entry.version +
        "?",
    )
  ) {
    await useFetch(
      "http://localhost:8080/api/namespace/" +
        selectedNamespace.value +
        "/model/" +
        entry.model +
        "/version/" +
        entry.version,
      {
        retry: 0,
        method: "DELETE",
        onRequestError() {
          requestErrorAlert();
        },
        onResponse() {
          const index = versionOptions.value.indexOf(entry);
          versionOptions.value.splice(index, 1);
        },
        onResponseError() {
          responseErrorAlert();
        },
      },
    );
  }
}

function requestErrorAlert() {
  alert(
    "Error encountered while communicating with API. Ensure store is running and allowed-origins is configured correctly.",
  );
}

function responseErrorAlert() {
  alert(
    "Error encountered in response from API. Check browser and store console for more information.",
  );
}

function addSelectedArtifacts(model: string, version: string, artifactList){
  artifactList.forEach(artifact => {
    // negotiation card
    // if(artifact.header.type == "negotiation"){
    //   if(isValidNegotiation(artifact)){
    //     negotiationCards.value.push(
    //       {
    //         id: artifact.header.identifier,
    //         timestamp: new Date(artifact.header.timestamp * 1000).toString(),
    //         model: model,
    //         version: version
    //       }
    //     )
    //   }
    // }
    // report
    // else if(artifact.header.type == "report"){
    //   if(isValidReport(artifact)){
    //     reports.value.push(
    //       {
    //         id: artifact.header.identifier,
    //         timestamp: new Date(artifact.header.timestamp * 1000).toString(),
    //         model: model,
    //         version: version
    //       }
    //     )
    //   }
    // }
    // spec
    if(artifact.header.type == "3"){
      if(isValidSpec(artifact)){
        specifications.value.push(
          {
            id: artifact.header.identifier,
            timestamp: new Date(artifact.header.timestamp * 1000).toString(),
            model: model,
            version: version
          }
        )
      }
    }
    // validated spec
    else if(artifact.header.type == "4"){
      if(isValidValidatedSpec(artifact)){
        validatedSpecs.value.push(
          {
            id: artifact.header.identifier,
            specid: artifact.body.spec_identifier,
            timestamp: new Date(artifact.header.timestamp * 1000).toString(),
            model: model,
            version: version
          }
        )
      }
    }
    // value
    if(artifact.header.type == "2") {
      if(isValidValue(artifact)){
        values.value.push(
          {
            id: artifact.header.identifier.slice(0, -6),
            measurement: artifact.body.metadata.measurement_type,
            type: artifact.body.value.value_type,
            timestamp: new Date(artifact.header.timestamp * 1000).toString(),
            model: model,
            version: version
          }
        )
      } 
    }
  });
}

function clearDeselectedArtifacts(model: string, version: string){
  // TODO : negotiationCards.value = 
  // TODO : reports.value = 
  specifications.value = specifications.value.filter(function (spec) {
    return spec.model !== model || spec.version !== version;
  });

  validatedSpecs.value = validatedSpecs.value.filter(function (validatedSpec) {
    return validatedSpec.model !== model || validatedSpec.version !== version;
  });

  values.value = values.value.filter(function (value) {
    return value.model !== model || value.version !== version;
  });
}
</script>

<style>
.scrollable-table-div {
  overflow-y: auto;
  height: 14em;
}

.table {
  width: 100%;
}

.split-div {
  width: 34ch;
  margin-right: 1em;
}

.scrollable-div {
  border: 1px solid gray;
  overflow-y: auto;
  height: 11em;
  padding-left: 0.4em;
}
</style><|MERGE_RESOLUTION|>--- conflicted
+++ resolved
@@ -110,24 +110,6 @@
             borderless
             class="table"
           />
-        </div>
-      </UsaAccordionItem>
-
-      <UsaAccordionItem label="Specifications">
-        <div class="scrollable-table-div">
-          <p>
-            A specification (spec) defines the model requirements that must be
-            satisfied to ensure successful integration with the target system.
-          </p>
-<<<<<<< HEAD
-          <UsaTable
-            :headers="cardSpecReportHeaders"
-            :rows="specifications"
-            borderless 
-            class="table"
-          />
-=======
-          <UsaTable :headers="cardSpecReportHeaders" borderless class="table" />
           <NuxtLink
             :to="{
               path: 'report',
@@ -138,7 +120,21 @@
               Start new report
             </UsaButton>
           </NuxtLink>
->>>>>>> 9dd63525
+        </div>
+      </UsaAccordionItem>
+
+      <UsaAccordionItem label="Specifications">
+        <div class="scrollable-table-div">
+          <p>
+            A specification (spec) defines the model requirements that must be
+            satisfied to ensure successful integration with the target system.
+          </p>
+          <UsaTable
+            :headers="cardSpecReportHeaders"
+            :rows="specifications"
+            borderless 
+            class="table"
+          />
         </div>
       </UsaAccordionItem>
 
