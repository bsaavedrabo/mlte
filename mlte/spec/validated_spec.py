--- conflicted
+++ resolved
@@ -6,17 +6,8 @@
 
 from __future__ import annotations
 
-<<<<<<< HEAD
-# from typying import List
-from typing import Any, Dict
-
-from mlte.spec.spec import Spec
-from mlte.validation.result import Result
-from mlte.session import session
-=======
 from typing import Any, Dict, List
 
->>>>>>> 9adc9e26
 from mlte.api import read_validatedspec, write_validatedspec
 from mlte.session import session
 from mlte.spec import Spec
