--- conflicted
+++ resolved
@@ -32,12 +32,8 @@
 include = *
 
 [options.package_data]
-<<<<<<< HEAD
 mlte = py.typed, schema/*.json
 
 [options.entry_points]
 console_scripts =
-    mlte = mlte.cli:run
-=======
-mlte = py.typed, schema/*.json
->>>>>>> ef4ebde1
+    mlte = mlte.cli:run